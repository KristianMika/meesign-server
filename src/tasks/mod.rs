pub(crate) mod group;
pub(crate) mod sign_pdf;

use crate::device::Device;
use crate::group::Group;

#[derive(Clone, PartialEq)]
pub enum TaskStatus {
    Created,
    Running(u16),
    // round
    Finished,
    Failed(String),
}

#[derive(Clone)]
pub enum TaskResult {
    GroupEstablished(Group),
    Signed(Vec<u8>),
}

impl TaskResult {
    pub fn as_bytes(&self) -> &[u8] {
        match self {
            TaskResult::GroupEstablished(group) => group.identifier(),
            TaskResult::Signed(data) => data,
        }
    }
}

pub enum TaskType {
    Group,
    Sign,
}

pub trait Task {
    fn get_status(&self) -> TaskStatus;
    fn get_type(&self) -> TaskType;
    fn get_work(&self, device_id: Option<&[u8]>) -> Option<Vec<u8>>;
    fn get_result(&self) -> Option<TaskResult>;
    fn get_decisions(&self) -> (u32, u32);
<<<<<<< HEAD
    fn update(&mut self, device_id: &[u8], data: &[u8]) -> Result<(), String>;

    /// Attempt to restart protocol in task
    ///
    /// # Returns
    /// Ok(true) if task restarted successfully; Ok(false) otherwise.
    fn restart(&mut self) -> Result<bool, String>;

    /// Get timestamp of the most recent task update
    fn last_update(&self) -> u64;

    /// True if the task has been approved
    fn is_approved(&self) -> bool;
=======

    /// Update protocol state with `data` from `device_id`
    ///
    /// # Returns
    /// `Ok(true)` if this update caused the next round to start; `Ok(false)` otherwise.
    fn update(&mut self, device_id: &[u8], data: &[u8]) -> Result<bool, String>;
>>>>>>> d1d41762

    fn has_device(&self, device_id: &[u8]) -> bool;
    fn get_devices(&self) -> Vec<Device>;
    fn waiting_for(&self, device_id: &[u8]) -> bool;

    /// Store `decision` by `device_id`
    ///
    /// # Returns
    /// `true` if this decision caused the protocol to start; `false` otherwise.
    fn decide(&mut self, device_id: &[u8], decision: bool) -> bool;

    fn acknowledge(&mut self, device_id: &[u8]);
    fn device_acknowledged(&self, device_id: &[u8]) -> bool;
    fn get_request(&self) -> &[u8];
}<|MERGE_RESOLUTION|>--- conflicted
+++ resolved
@@ -3,6 +3,7 @@
 
 use crate::device::Device;
 use crate::group::Group;
+use tonic::codegen::Arc;
 
 #[derive(Clone, PartialEq)]
 pub enum TaskStatus {
@@ -39,8 +40,11 @@
     fn get_work(&self, device_id: Option<&[u8]>) -> Option<Vec<u8>>;
     fn get_result(&self) -> Option<TaskResult>;
     fn get_decisions(&self) -> (u32, u32);
-<<<<<<< HEAD
-    fn update(&mut self, device_id: &[u8], data: &[u8]) -> Result<(), String>;
+    /// Update protocol state with `data` from `device_id`
+    ///
+    /// # Returns
+    /// `Ok(true)` if this update caused the next round to start; `Ok(false)` otherwise.
+    fn update(&mut self, device_id: &[u8], data: &[u8]) -> Result<bool, String>;
 
     /// Attempt to restart protocol in task
     ///
@@ -53,17 +57,9 @@
 
     /// True if the task has been approved
     fn is_approved(&self) -> bool;
-=======
-
-    /// Update protocol state with `data` from `device_id`
-    ///
-    /// # Returns
-    /// `Ok(true)` if this update caused the next round to start; `Ok(false)` otherwise.
-    fn update(&mut self, device_id: &[u8], data: &[u8]) -> Result<bool, String>;
->>>>>>> d1d41762
 
     fn has_device(&self, device_id: &[u8]) -> bool;
-    fn get_devices(&self) -> Vec<Device>;
+    fn get_devices(&self) -> Vec<Arc<Device>>;
     fn waiting_for(&self, device_id: &[u8]) -> bool;
 
     /// Store `decision` by `device_id`
