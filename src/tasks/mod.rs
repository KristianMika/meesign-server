--- conflicted
+++ resolved
@@ -49,7 +49,6 @@
     fn has_device(&self, device_id: &[u8]) -> bool;
     fn get_devices(&self) -> Vec<Device>;
     fn waiting_for(&self, device_id: &[u8]) -> bool;
-<<<<<<< HEAD
 
     /// Store `decision` by `device_id`
     ///
@@ -58,10 +57,6 @@
     fn decide(&mut self, device_id: &[u8], decision: bool) -> bool;
 
     fn acknowledge(&mut self, device_id: &[u8]);
-=======
-    fn decide(&mut self, device_id: &[u8], decision: bool);
-    fn acknowledge(&mut self, device_id: &[u8]);
     fn device_acknowledged(&self, device_id: &[u8]) -> bool;
->>>>>>> 34ccd1f3
     fn get_request(&self) -> &[u8];
 }