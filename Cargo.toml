[package]
name = "meesign-server"
version = "0.1.0"
edition = "2018"

[dependencies]
tonic = "0.6"
prost = "0.9"
tokio = { version = "1.0", features = ["macros", "rt-multi-thread"] }
<<<<<<< HEAD
serde_json = "1.0"
=======
uuid = { version = "1.0.0-alpha.1", features = ["v4", "fast-rng"] }
>>>>>>> eda0327b

[build-dependencies]
tonic-build = "0.6"<|MERGE_RESOLUTION|>--- conflicted
+++ resolved
@@ -7,11 +7,7 @@
 tonic = "0.6"
 prost = "0.9"
 tokio = { version = "1.0", features = ["macros", "rt-multi-thread"] }
-<<<<<<< HEAD
-serde_json = "1.0"
-=======
 uuid = { version = "1.0.0-alpha.1", features = ["v4", "fast-rng"] }
->>>>>>> eda0327b
 
 [build-dependencies]
 tonic-build = "0.6"