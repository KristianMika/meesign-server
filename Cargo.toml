[package]
name = "meesign-server"
version = "0.1.1"
edition = "2018"

[dependencies]
tonic = { git = "https://github.com/dufkan/tonic.git", features = ["transport", "tls"] }
prost = "0.11.0"
tokio = { version = "1.0", features = ["macros", "rt-multi-thread", "time", "fs"] }
tokio-stream = "0.1.10"
uuid = { version = "1.0.0-alpha.1", features = ["v4", "fast-rng"] }
log = "0.4.16"
env_logger = "0.9.0"
hex = "0.4.3"
clap = { version = "3.1.8", features = ["derive"] }
rand = "0.8.5"
tempfile = "3.3.0"
<<<<<<< HEAD

# cli feature dependecies
rustls = { version = "0.20.7", features = ["dangerous_configuration"], optional = true }
tower = { version = "0.4.13", optional = true }
hyper = { version = "0.14.23", optional = true }
hyper-rustls = { version = "0.23.1", features = ["http2"], optional = true }
=======
lazy_static = "1.4.0"
openssl = "0.10.42"
sha2 = "0.10.6"
>>>>>>> e63ed0b5

[build-dependencies]
tonic-build = "0.8.2"

[features]
default = ["cli"]
cli = []<|MERGE_RESOLUTION|>--- conflicted
+++ resolved
@@ -15,18 +15,9 @@
 clap = { version = "3.1.8", features = ["derive"] }
 rand = "0.8.5"
 tempfile = "3.3.0"
-<<<<<<< HEAD
-
-# cli feature dependecies
-rustls = { version = "0.20.7", features = ["dangerous_configuration"], optional = true }
-tower = { version = "0.4.13", optional = true }
-hyper = { version = "0.14.23", optional = true }
-hyper-rustls = { version = "0.23.1", features = ["http2"], optional = true }
-=======
 lazy_static = "1.4.0"
 openssl = "0.10.42"
 sha2 = "0.10.6"
->>>>>>> e63ed0b5
 
 [build-dependencies]
 tonic-build = "0.8.2"
